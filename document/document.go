// Package document defines types to manipulate and compare documents and values.
package document

import (
	"errors"
	"strconv"
	"strings"
)

// ErrFieldNotFound must be returned by Document implementations, when calling the GetByField method and
// the field wasn't found in the document.
//ErrIndexOutOfBound
var (
	ErrFieldNotFound = errors.New("field not found")
	ErrNotDocument   = errors.New("type must be  a document")
)

// A Document represents a group of key value pairs.
type Document interface {
	// Iterate goes through all the fields of the document and calls the given function by passing each one of them.
	// If the given function returns an error, the iteration stops.
	Iterate(fn func(field string, value Value) error) error
	// GetByField returns a value by field name.
	// Must return ErrFieldNotFound if the field doesnt exist.
	GetByField(field string) (Value, error)
}

// A Keyer returns the key identifying documents in their storage.
// This is usually implemented by documents read from storages.
type Keyer interface {
	Key() []byte
}

// FieldBuffer stores a group of fields in memory. It implements the Document interface.
type FieldBuffer struct {
	fields []fieldValue
}

//fieldValue  Document structure field and value pairs.
type fieldValue struct {
	Field string
	Value Value
}

// NewFieldBuffer creates a FieldBuffer.
func NewFieldBuffer() *FieldBuffer {
	return new(FieldBuffer)
}

// NewFieldBufferByCopy creates a FieldBuffer from a DocumentValue.
func NewFieldBufferByCopy(v Value) (FieldBuffer, error) {
	var buf FieldBuffer
	if v.Type != DocumentValue {
		return buf, ErrNotDocument
	}

	err := buf.Copy(v.V.(Document))
	return buf, err
}

// Add a field to the buffer.
func (fb *FieldBuffer) Add(field string, v Value) *FieldBuffer {
	fb.fields = append(fb.fields, fieldValue{field, v})
	return fb
}

// ScanDocument copies all the fields of d to the buffer.
func (fb *FieldBuffer) ScanDocument(d Document) error {
	return d.Iterate(func(f string, v Value) error {
		fb.Add(f, v)
		return nil
	})
}

// GetByField returns a value by field. Returns an error if the field doesn't exists.
func (fb FieldBuffer) GetByField(field string) (Value, error) {

	for _, fv := range fb.fields {
		if fv.Field == field {
			return fv.Value, nil
		}
	}

	return Value{}, ErrFieldNotFound
}

// SetValue add or replace field value.
func (fb *FieldBuffer) SetValue(field string, reqValue Value) error {
	_, err := fb.GetByField(field)
	switch err {
	case ErrFieldNotFound:
		fb.Add(field, reqValue)
		return nil
	case nil:
		_ = fb.Replace(field, reqValue)
		return nil
	}

	return err
}

// SetValueFromValuePath make a deep replacement or creation of a field document or index of an array.
func (fb *FieldBuffer) setValueFromValuePath(v Value, path ValuePath, reqValue Value) (Value, error) {

	switch v.Type {
	case DocumentValue:
		buf, err := NewFieldBufferByCopy(v)
		if err != nil {
			return v, err
		}

		if len(path) == 1 {
			err = buf.SetValue(path[0], reqValue)
			return NewDocumentValue(buf), err
		}

		va, err := buf.GetByField(path[0])
		if err != nil {
			return v, err
		}

		va, err = buf.setValueFromValuePath(va, path[1:], reqValue)
		if err != nil {
			return v, err
		}

		err = buf.SetValue(path[0], va)
		return NewDocumentValue(buf), err
	case ArrayValue:
		buf, err := NewValueBufferByCopy(v)
		if err != nil {
			return v, err
		}

		va, index, err := buf.GetByIndexFromString(path[0])
		if err != nil {
			return v, err
		}

		if len(path) == 1 {
			_ = buf.Replace(index, reqValue)
			return NewArrayValue(buf), nil
		}

		va, err = fb.setValueFromValuePath(va, path[1:], reqValue)
		_ = buf.Replace(index, va)
		return NewArrayValue(buf), nil
	}

	return v, nil
}

// Set replaces a field if it already exists or creates one if not.
func (fb *FieldBuffer) Set(path ValuePath, reqValue Value) error {

	// check if the ValuePath contains only one field to set
	if len(path) == 1 {
		return fb.SetValue(path[0], reqValue)
	}

	for i, field := range fb.fields {
		if path[0] == field.Field {
			var buf FieldBuffer
			err := buf.Copy(fb)
			if err != nil {
				return err
			}
			v, err := buf.setValueFromValuePath(field.Value, path[1:], reqValue)
			if err != nil {
				return err
			}

			fb.fields[i].Value = v
			return nil
		}
	}

<<<<<<< HEAD
	// We reach this return the first field of the value path doesn't exist.
	// For example foo.bar.1.2.baz where first field foo doesn't exists
=======
	//return Err if the request is like foo.1.2.etc where foo doesn't exist
>>>>>>> 86c12810
	return ErrFieldNotFound
}

// Iterate goes through all the fields of the document and calls the given function by passing each one of them.
// If the given function returns an error, the iteration stops.
func (fb FieldBuffer) Iterate(fn func(field string, value Value) error) error {
	for _, fv := range fb.fields {
		err := fn(fv.Field, fv.Value)
		if err != nil {
			return err
		}
	}

	return nil
}

// Delete a field from the buffer.
func (fb *FieldBuffer) Delete(field string) error {
	for i := range fb.fields {
		if fb.fields[i].Field == field {
			fb.fields = append(fb.fields[0:i], fb.fields[i+1:]...)
			return nil
		}
	}

	return ErrFieldNotFound
}

// Replace the value of the field by v.
func (fb *FieldBuffer) Replace(field string, v Value) error {

	for i := range fb.fields {
		if fb.fields[i].Field == field {
			fb.fields[i].Value = v
			return nil
		}
	}

	return ErrFieldNotFound
}

// Copy deep copies every value of the document to the buffer.
// If a value is a document or an array, it will be stored as a FieldBuffer or ValueBuffer respectively.
func (fb *FieldBuffer) Copy(d Document) error {
	err := fb.ScanDocument(d)
	if err != nil {
		return err
	}
	for i, f := range fb.fields {
		switch f.Value.Type {
		case DocumentValue:
			var buf FieldBuffer
			err = buf.Copy(f.Value.V.(Document))
			if err != nil {
				return err
			}

			fb.fields[i].Value = NewDocumentValue(&buf)
		case ArrayValue:
			var buf ValueBuffer
			err = buf.Copy(f.Value.V.(Array))
			if err != nil {
				return err
			}
			fb.fields[i].Value = NewArrayValue(&buf)
		}
	}

	return nil
}

// Len of the buffer.
func (fb FieldBuffer) Len() int {
	return len(fb.fields)
}

// Reset the buffer.
func (fb *FieldBuffer) Reset() {
	fb.fields = fb.fields[:0]
}

// A ValuePath represents the path to a particular value within a document.
// is used for dot notation
type ValuePath []string

// NewValuePath takes a string representation of a value path and returns a ValuePath.
// It assumes the separator is a dot.
func NewValuePath(p string) ValuePath {
	return strings.Split(p, ".")
}

// String joins all the chunks of the path using the dot separator.
// It implements the Stringer interface.
func (p ValuePath) String() string {
	return strings.Join(p, ".")
}

// GetValue from a document.
func (p ValuePath) GetValue(d Document) (Value, error) {
	return p.getValueFromDocument(d)
}

func (p ValuePath) getValueFromDocument(d Document) (Value, error) {
	if len(p) == 0 {
		return Value{}, errors.New("empty valuepath")
	}

	v, err := d.GetByField(p[0])
	if err != nil {
		return Value{}, err
	}

	return p.getValueFromValue(v)
}

func (p ValuePath) getValueFromArray(a Array) (Value, error) {
	if len(p) == 0 {
		return Value{}, errors.New("empty valuepath")
	}

	i, err := strconv.Atoi(p[0])
	if err != nil {
		return Value{}, err
	}

	v, err := a.GetByIndex(i)
	if err != nil {
		return Value{}, err
	}

	return p.getValueFromValue(v)
}

func (p ValuePath) getValueFromValue(v Value) (Value, error) {
	if len(p) == 1 {
		return v, nil
	}

	switch v.Type {
	case DocumentValue:

		d, err := v.ConvertToDocument()
		if err != nil {
			return Value{}, err
		}

		return p[1:].getValueFromDocument(d)
	case ArrayValue:

		a, err := v.ConvertToArray()
		if err != nil {
			return Value{}, err
		}

		return p[1:].getValueFromArray(a)
	}

	return Value{}, ErrFieldNotFound
}<|MERGE_RESOLUTION|>--- conflicted
+++ resolved
@@ -3,6 +3,7 @@
 
 import (
 	"errors"
+	"fmt"
 	"strconv"
 	"strings"
 )
@@ -12,7 +13,6 @@
 //ErrIndexOutOfBound
 var (
 	ErrFieldNotFound = errors.New("field not found")
-	ErrNotDocument   = errors.New("type must be  a document")
 )
 
 // A Document represents a group of key value pairs.
@@ -51,7 +51,7 @@
 func NewFieldBufferByCopy(v Value) (FieldBuffer, error) {
 	var buf FieldBuffer
 	if v.Type != DocumentValue {
-		return buf, ErrNotDocument
+		return buf, fmt.Errorf("cannot create FieldBuffer with type %s", v.Type)
 	}
 
 	err := buf.Copy(v.V.(Document))
@@ -175,12 +175,8 @@
 		}
 	}
 
-<<<<<<< HEAD
 	// We reach this return the first field of the value path doesn't exist.
 	// For example foo.bar.1.2.baz where first field foo doesn't exists
-=======
-	//return Err if the request is like foo.1.2.etc where foo doesn't exist
->>>>>>> 86c12810
 	return ErrFieldNotFound
 }
 
